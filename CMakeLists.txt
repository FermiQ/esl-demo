--- conflicted
+++ resolved
@@ -5,11 +5,7 @@
 
 project(esl-demo
   VERSION 0.0.1
-<<<<<<< HEAD
   LANGUAGES Fortran CXX
-=======
-  LANGUAGES Fortran 
->>>>>>> baf1346d
   )
 
 set(AUTHOR "X;Y;Z")

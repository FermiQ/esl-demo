! This module interfaces with ELSI to compute (currently) the density matrix,
!> and energy-weighted density matrix.
!> TODO: Unify naming scheme.
module esl_calc_density_matrix_ac_m
#ifdef WITH_ELSI

  use prec, only: ip, dp
  use esl_elsi_m, only: elsi_t
  use esl_sparse_matrix_m, only: sparse_matrix_t

#ifdef WITH_MPI
  use elsi, only: elsi_set_mpi
#endif

  use elsi, only: elsi_set_output, &
                  elsi_set_csc, &
                  elsi_set_csc_blk, &
                  elsi_dm_real_sparse, &
                  elsi_get_edm_real_sparse, &
                  elsi_get_mu, &
                  elsi_get_entropy

  implicit none
  private

#ifdef WITH_MPI
  public :: set_elsi_sparsity_pattern_ac
#endif

  public :: calc_density_matrix_ac
  public :: calc_energy_density_matrix_ac
  public :: get_energy_results

contains

#ifdef WITH_MPI
  subroutine set_elsi_sparsity_pattern_ac(elsi_ac, mpi_dist_bc_ac, &
    & sparsity_pattern_ac)
    use mpi_dist_block_cyclic_m, only: mpi_dist_block_cyclic_t
    use esl_sparse_pattern_m, only: sparse_pattern_t
    use mpi

    type(elsi_t),                  intent(inout) :: elsi_ac
    type(mpi_dist_block_cyclic_t), intent(in)    :: mpi_dist_bc_ac
    type(sparse_pattern_t),        intent(in)    :: sparsity_pattern_ac

    integer(ip) :: nnz_global
    integer(ip) :: ierr

    ! Initialize ELSI MPI
    call elsi_set_mpi(elsi_ac%e_h, mpi_dist_bc_ac%comm)

    call MPI_Allreduce(sparsity_pattern_ac%nz, nnz_global, 1, mpi_integer4, &
      & mpi_sum,mpi_dist_bc_ac%comm, ierr)

    ! Initialize ELSI sparsity pattern
    call elsi_set_csc(elsi_ac%e_h, nnz_global, sparsity_pattern_ac%nz, &
      & sparsity_pattern_ac%nr, sparsity_pattern_ac%column, &
      & sparsity_pattern_ac%rptr)

    ! Set block size
    call elsi_set_csc_blk(elsi_ac%e_h, mpi_dist_bc_ac%block)

    ! Request debug info
    if (mpi_dist_bc_ac%rank == 0) then
      call elsi_set_output(elsi_ac%e_h, 3)
    end if

  end subroutine set_elsi_sparsity_pattern_ac
#endif

  !> Compute density matrix
  subroutine calc_density_matrix_ac(elsi_ac, mat_H, mat_S, mat_DM)

    type(elsi_t),          intent(inout) :: elsi_ac
    type(sparse_matrix_t), intent(inout) :: mat_H
    type(sparse_matrix_t), intent(inout) :: mat_S
    type(sparse_matrix_t), intent(inout) :: mat_DM

    !Only real for now
    call elsi_dm_real_sparse(elsi_ac%e_h, mat_H%M, mat_S%M, mat_DM%M, &
      & elsi_ac%KS_energy)

  end subroutine calc_density_matrix_ac

  !> Compute energy-weighted density matrix
  subroutine calc_energy_density_matrix_ac(elsi_ac, mat_EDM)

    type(elsi_t),          intent(inout) :: elsi_ac
    type(sparse_matrix_t), intent(inout) :: mat_EDM

    !Only real for now
    call elsi_get_edm_real_sparse(elsi_ac%e_h, mat_EDM%M)

  end subroutine calc_energy_density_matrix_ac
<<<<<<< HEAD

  !> Retrive energies
  subroutine get_energy_results(elsi_ac, KS_energy, fermi_level, entropy)

    type(elsi_t), intent(inout) :: elsi_ac
    real(dp),     intent(out)   :: KS_energy
    real(dp),     intent(out)   :: fermi_level
    real(dp),     intent(out)   :: entropy

    call elsi_get_mu(elsi_ac%e_h, elsi_ac%fermi_level)
    call elsi_get_entropy(elsi_ac%e_h, elsi_ac%entropy)

    KS_energy   = elsi_ac%KS_energy
    fermi_level = elsi_ac%fermi_level
    entropy     = elsi_ac%entropy

  end subroutine get_energy_results

=======
#endif
>>>>>>> da5d8053
end module esl_calc_density_matrix_ac_m<|MERGE_RESOLUTION|>--- conflicted
+++ resolved
@@ -93,7 +93,6 @@
     call elsi_get_edm_real_sparse(elsi_ac%e_h, mat_EDM%M)
 
   end subroutine calc_energy_density_matrix_ac
-<<<<<<< HEAD
 
   !> Retrive energies
   subroutine get_energy_results(elsi_ac, KS_energy, fermi_level, entropy)
@@ -112,7 +111,4 @@
 
   end subroutine get_energy_results
 
-=======
-#endif
->>>>>>> da5d8053
 end module esl_calc_density_matrix_ac_m
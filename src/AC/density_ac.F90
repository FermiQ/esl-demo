--- conflicted
+++ resolved
@@ -177,13 +177,8 @@
     energy%eigenvalues = sum(H%M * this%DM%M)
 
     ! X. Calculate output density matrix elements from the Hamiltonian
-<<<<<<< HEAD
-    call set_elsi_sparsity_pattern_ac(elsi, dist, H%sp)
-    call calc_density_matrix_ac(elsi, H, S, out%DM)
-=======
 !    call set_elsi_sparsity_pattern_ac(elsi, dist, H%sp)
 !    call calc_density_matrix_ac(elsi, H, S, out%DM, energy%fermi)
->>>>>>> f6eb2cad
 
     call dist%delete()
 

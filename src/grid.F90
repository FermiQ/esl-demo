module grid_esl
  use prec, only : dp,ip

  use basis_esl
  use numeric_esl, only : grylmr

 implicit none
 private

 public ::           &
           grid_t,   &
           integrate

 !Data structure for the real space grid
 type grid_t
   real(kind=dp) :: hgrid(3) !< Real space spacing
   integer :: ndims(3)  !< Number of points in each directions
   integer :: np !< Total number of points in the real space grid
<<<<<<< HEAD

   real(kind=dp), allocatable :: r(:,:) !<Grid point coordinates 
=======
   real(kind=dp) :: volelem !<Volume element
>>>>>>> b911ba55
   contains
    private
    procedure, public :: init
    procedure, public :: get_atomic_orbital
    procedure, public :: summary
    final  :: cleanup
 end type grid_t

 interface integrate
    module procedure dintegrate, zintegrate
 end interface integrate

 contains

   !Initialize the grid
   !----------------------------------------------------
   subroutine init(this, basis, cell)
     use module_fft_sg
     class(grid_t) :: this
     type(basis_t), intent(in) :: basis
     real(kind=dp), dimension(3,3), intent(in) :: cell
 
<<<<<<< HEAD
     integer :: idim, ix, iy, iz, ip
=======
     integer :: idim, n, twice
>>>>>>> b911ba55

     !For the moment the spacing in real space is hardcoded
     !For planewave, this must come from the number of G vectors
     this%hgrid(1:3) = .25
     do idim = 1,3
        n = ceiling(cell(idim, idim) / this%hgrid(idim)) - 1
        do
           call fourier_dim(n, this%ndims(idim))
           call fourier_dim(2 * n, twice)
           this%hgrid(idim) = cell(idim, idim) / real(this%ndims(idim) + 1, dp)
           if (2 * n == twice) exit ! Ensure that Poisson Solver double grid will work.
        end do
     end do

     this%np = this%ndims(1)*this%ndims(2)*this%ndims(3)

<<<<<<< HEAD
     !Generation of the grid points
     allocate(this%r(3,this%np))
     ip = 0
     do ix = 1, this%ndims(1)
       do iy = 1, this%ndims(2)
         do iz = 1, this%ndims(3)
           ip = ip + 1
           this%r(1, ip) = ix*this%hgrid(1) - 0.5d0*acell
           this%r(2, ip) = iy*this%hgrid(2) - 0.5d0*acell
           this%r(3, ip) = iz*this%hgrid(3) - 0.5d0*acell
         end do
       end do
     end do
=======
     !We have a cubic cell
     this%volelem = this%hgrid(1)*this%hgrid(2)*this%hgrid(3)

>>>>>>> b911ba55
   end subroutine init


   !Release the grid
   !----------------------------------------------------
   subroutine cleanup(this)
     type(grid_t) :: this

     if(allocated(this%r)) deallocate(this%r)

   end subroutine cleanup

   !summary
   !----------------------------------------------------
   subroutine summary(this)
     use yaml_output
     class(grid_t) :: this

     call yaml_mapping_open("Grid")
     call yaml_map("Spacing", this%hgrid)
     call yaml_map("Ndims", this%ndims)
     call yaml_map("Total number of points", this%np)
     call yaml_mapping_close()

   end subroutine summary

   subroutine get_atomic_orbital(this, ll, mm, ao, grad_ao)
     class(grid_t) :: this
     integer,        intent(in) :: ll
     integer,        intent(in) :: mm
     real(kind=dp), intent(out) :: ao(:)
     real(kind=dp), intent(out) :: grad_ao(:,:)

     integer :: ip

     do ip = 1, this%np
       call grylmr(this%r(1,ip),this%r(2,ip),this%r(3,ip), ll, mm, ao(ip), grad_ao(1:3,ip)) 
     end do
 
     !Here we need to multiply by the radial part

   end subroutine get_atomic_orbital

   !Integrate a function over the real-space grid
   !----------------------------------------------------
   subroutine dintegrate(grid, ff, int_ff)
     type(grid_t),    intent(in) :: grid
     real(kind=dp),   intent(in) :: ff(:)
     real(kind=dp),  intent(out) :: int_ff

     integer :: ip

     int_ff = 0.d0
     forall(ip=1:grid%np)
       int_ff = int_ff + ff(ip)
     end forall
     int_ff = int_ff*grid%volelem

   end subroutine dintegrate

   !Integrate a function over the real-space grid
   !----------------------------------------------------
   subroutine zintegrate(grid, ff, int_ff)
     type(grid_t),       intent(in) :: grid
     complex(kind=dp),   intent(in) :: ff(:)
     complex(kind=dp),  intent(out) :: int_ff

     integer :: ip

     int_ff = cmplx(0.d0,0.d0)
     forall(ip=1:grid%np)
       int_ff = int_ff + ff(ip)
     end forall
     int_ff = int_ff*grid%volelem

   end subroutine zintegrate


end module grid_esl<|MERGE_RESOLUTION|>--- conflicted
+++ resolved
@@ -16,12 +16,8 @@
    real(kind=dp) :: hgrid(3) !< Real space spacing
    integer :: ndims(3)  !< Number of points in each directions
    integer :: np !< Total number of points in the real space grid
-<<<<<<< HEAD
-
    real(kind=dp), allocatable :: r(:,:) !<Grid point coordinates 
-=======
    real(kind=dp) :: volelem !<Volume element
->>>>>>> b911ba55
    contains
     private
     procedure, public :: init
@@ -44,11 +40,8 @@
      type(basis_t), intent(in) :: basis
      real(kind=dp), dimension(3,3), intent(in) :: cell
  
-<<<<<<< HEAD
      integer :: idim, ix, iy, iz, ip
-=======
-     integer :: idim, n, twice
->>>>>>> b911ba55
+     integer :: twice
 
      !For the moment the spacing in real space is hardcoded
      !For planewave, this must come from the number of G vectors
@@ -65,7 +58,6 @@
 
      this%np = this%ndims(1)*this%ndims(2)*this%ndims(3)
 
-<<<<<<< HEAD
      !Generation of the grid points
      allocate(this%r(3,this%np))
      ip = 0
@@ -79,11 +71,9 @@
          end do
        end do
      end do
-=======
      !We have a cubic cell
      this%volelem = this%hgrid(1)*this%hgrid(2)*this%hgrid(3)
 
->>>>>>> b911ba55
    end subroutine init
 
 

module esl_basis_pw_m

  use prec
  use yaml_output
  use esl_geometry_m
  use esl_utils_pw_m
  use esl_grid_m
  
  private

  public :: basis_pw_t

  type basis_pw_t
    real(dp) :: ecut !< Plane wave cut-off in Hartree
    integer  :: npw  !< Number of plane waves
    integer  :: ndims(3) !< Number of plane-waves in each direction
    real(kind=dp) :: gmet(3,3) !< Metric
<<<<<<< HEAD
    real(kind=dp), allocatable :: gmod(:) !length of the G-vectors
    integer, allocatable :: gmap(:,:) !Mapping
 
=======
    integer(lp) fftplan !< Forward FFT plan
    integer(lp) ifftplan !< Backward FFT (IFFT) plan

>>>>>>> 3f67d06d
    type(grid_t), pointer :: grid
  contains
    private
    procedure, public :: init
    procedure, public :: summary
    final :: cleanup
  end type basis_pw_t
  
contains

  !Initialize the basis
  !----------------------------------------------------
  subroutine init(this, grid, ecut, ndims, gcell)
    class(basis_pw_t)                :: this
    type(grid_t), target, intent(in) :: grid
    real(dp),             intent(in) :: ecut
    integer,              intent(in) :: ndims(3)
    real(dp),             intent(in) :: gcell(3,3)

    complex(dp),         allocatable :: arr(:)

    this%ecut = ecut

    do i = 1, 3
       this%gmet(i, :) = gcell(1, i) * gcell(1, :) &
              &        + gcell(2, i) * gcell(2, :) &
              &        + gcell(3, i) * gcell(3, :)
    end do

    this%npw = get_number_of_pw(ndims, ecut, this%gmet, [0._dp, 0._dp, 0._dp])
    
    !TODO: We should create of these for each k-point
    allocate(this%gmod(1:npw))
    allocate(this%gmap(1:3,1:npw))
    call construct_mod_map_tables(ndims, ecut, this%gmet, [0._dp, 0._dp, 0._dp], this%gmod, this%gmap)

    this%ndims(1:3) = ndims(1:3)

    this%grid => grid

    ! Initialization for FFT and IFFT
    ! TODO include 'fftw3.f90' should be put properly
    allocate(arr(ndims(1),ndims(2),ndims(3)))

    call dfftw_plan_dft_3d(this%fftplan, ndims(1), ndims(2), ndims(3), &
      arr, arr, FFTW_FORWARD, FFTW_ESTIMATE)

    call dfftw_plan_dft_3d(this%ifftplan, ndims(1), ndims(2), ndims(3), &
      arr, arr, FFTW_BACKWARD, FFTW_ESTIMATE)

    deallocate(arr)

  end subroutine init

  !Release
  !----------------------------------------------------
  subroutine cleanup(this)
    type(basis_pw_t) :: this
<<<<<<< HEAD

    if(allocated(this%gmod)) deallocate(this%gmod)
    if(allocated(this%gmap)) deallocate(this%gmap)

=======
    ! Deconstructor for fft plan
    call dfftw_destroy_plan(this%fftplan)
    call dfftw_destroy_plan(this%ifftplan)
>>>>>>> 3f67d06d
  end subroutine cleanup

  !Summary
  !----------------------------------------------------
  subroutine summary(this)
    class(basis_pw_t), intent(in) :: this

    call yaml_mapping_open("basis_pw")
    call yaml_map("Cut-off (Ha)", this%ecut)
    call yaml_map("Number of plane-waves", this%npw)
    call yaml_mapping_close()

  end subroutine summary

end module esl_basis_pw_m<|MERGE_RESOLUTION|>--- conflicted
+++ resolved
@@ -15,15 +15,12 @@
     integer  :: npw  !< Number of plane waves
     integer  :: ndims(3) !< Number of plane-waves in each direction
     real(kind=dp) :: gmet(3,3) !< Metric
-<<<<<<< HEAD
     real(kind=dp), allocatable :: gmod(:) !length of the G-vectors
     integer, allocatable :: gmap(:,:) !Mapping
  
-=======
     integer(lp) fftplan !< Forward FFT plan
     integer(lp) ifftplan !< Backward FFT (IFFT) plan
 
->>>>>>> 3f67d06d
     type(grid_t), pointer :: grid
   contains
     private
@@ -82,16 +79,13 @@
   !----------------------------------------------------
   subroutine cleanup(this)
     type(basis_pw_t) :: this
-<<<<<<< HEAD
 
     if(allocated(this%gmod)) deallocate(this%gmod)
     if(allocated(this%gmap)) deallocate(this%gmap)
 
-=======
     ! Deconstructor for fft plan
     call dfftw_destroy_plan(this%fftplan)
     call dfftw_destroy_plan(this%ifftplan)
->>>>>>> 3f67d06d
   end subroutine cleanup
 
   !Summary

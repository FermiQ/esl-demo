--- conflicted
+++ resolved
@@ -1,6 +1,5 @@
 module esl_hamiltonian_pw_m
   use prec, only:dp, ip
-  use elsi
   use elsi_rci
   use elsi_rci_constants
   use elsi_rci_omm
@@ -31,7 +30,6 @@
 
   !Data structure for the Hamiltonian
   type hamiltonian_pw_t
-    type(elsi_handle)    :: e_h
     type(mpi_dist_t)     :: dist
 
     type(potential_t), pointer :: pot
@@ -82,12 +80,10 @@
     type(rci_instr)      :: iS
     integer(kind=i4) :: task, m, n, ijob
     real(kind=r8) :: e_min = 0.0_r8
-    real(kind=r8) :: cg_tol = 0.0001_r8
+    real(kind=r8) :: cg_tol = 0.001_r8
     integer(kind=i4) :: max_iter = 20
     logical :: long_out = .true.
     type(work_matrix_t), allocatable :: work(:)
-    complex(kind=dp), external :: zdotc
-    complex(kind=dp) :: result_in_comp
 
     complex(kind=dp), allocatable :: Worktmp(:)
     real(kind=r8), allocatable :: RWorktmp(:)
@@ -101,9 +97,11 @@
     allocate (work(1:28))
     do ii = 1, 11
       allocate (work(ii)%mat(1:m, 1:n))
+      work(ii)%mat(1:m, 1:n) = cmplx(0.d0,0.d0)
     end do
     do ii = 21, 28
       allocate (work(ii)%mat(1:n, 1:n))
+      work(ii)%mat(1:n, 1:n) = cmplx(0.d0,0.d0)
     end do
 
     !We copy the states in work(1)
@@ -133,9 +131,11 @@
       case (ELSI_RCI_S_MULTI) ! B = S^(trS) * A
         !No overlap matrix
         work(iS%Bidx)%mat = work(iS%Aidx)%mat
+
       case (ELSI_RCI_P_MULTI) ! B = P^(trP) * A
         ! No preconditioner
         work(iS%Bidx)%mat = work(iS%Aidx)%mat
+
       case (ELSI_RCI_GEMM) ! C = alpha * A^(trA) * B^(trB) + beta * C
         lda = size(work(iS%Aidx)%mat, 1)
         ldb = size(work(iS%Bidx)%mat, 1)
@@ -167,10 +167,7 @@
         end do
         print *, result_in(1)
       case (ELSI_RCI_DOT) ! res = trace(A * B)
-<<<<<<< HEAD
-        result_in_comp = cmplx(0.d0,0.d0)
-=======
->>>>>>> 4cf24b28
+         result_in(1) = 0.d0
         do ii = 1, iS%m
           do jj = 1, iS%n
             result_in(1) = result_in(1) &
@@ -180,7 +177,7 @@
         end do
 
       case (ELSI_RCI_SCALE) ! A = alpha * A
-        work(iS%Aidx)%mat = cmplx(iS%alpha,0.d0)*work(iS%Aidx)%mat
+        work(iS%Aidx)%mat = iS%alpha*work(iS%Aidx)%mat
 
       case default
         print *, 'Unsupported RCI operation ', task
@@ -235,7 +232,7 @@
 
     !We apply the Laplacian
     do ic = 1, pw%npw
-      hpsi(ic) = -0.5d0*psi(ic)*pw%gmod2(ic)
+      hpsi(ic) = 0.5d0*psi(ic)*pw%gmod2(ic)
     end do
 
     !call hamiltonian_pw_apply_local(pw, pot, psi, hpsi)

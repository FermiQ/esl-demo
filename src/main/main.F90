--- conflicted
+++ resolved
@@ -80,12 +80,7 @@
       ! This initializes all variables that
       call next_step_setup(system)
 
-<<<<<<< HEAD
-      call hamiltonian%init(system%basis, system%geo, states, periodic=.false.)
-      call scf%init()
-=======
       call scf%init(system, states)
->>>>>>> 9d61439f
       call smear%init()
 
       !SCF loop

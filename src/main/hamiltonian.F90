module esl_hamiltonian_m
  use prec, only : dp,ip
  use esl_basis_m
  use esl_geometry_m
  use esl_grid_m
  use esl_hamiltonian_pw_m
  use esl_potential_m
  use esl_states_m

#ifdef WITH_MPI
  use mpi
#endif


  implicit none
  private

  public ::                          &
      hamiltonian_t

  !Data structure for the Hamiltonian
  type hamiltonian_t
    type(potential_t)       :: potential
    type(hamiltonian_pw_t)  :: hm_pw
  contains
    private
    procedure, public :: init
    procedure, public :: eigensolver
    final :: cleanup
  end type hamiltonian_t

contains

  !Initialize the Hamiltonian
  !----------------------------------------------------
  subroutine init(this, basis, geo, states, periodic)
    class(hamiltonian_t) :: this
    type(basis_t),    intent(in) :: basis
    type(geometry_t), intent(in) :: geo
    type(states_t),   intent(in) :: states
    logical,          intent(in) :: periodic
 
    integer mpicomm

    call this%potentials%init(basis%grid, states, geo, periodic)

<<<<<<< HEAD
    mpicomm = 0
#ifdef WITH_MPI
    mpicomm = MPI_COMM_WORLD
#endif

    select case (basis%type)
    case ( PLANEWAVES )
      call this%hm_pw%init(this%potentials, mpicomm)
    case ( ATOMCENTERED )
    !TODO
    end select
 
=======
    call this%potential%init(grid, states, geo, periodic)
>>>>>>> 7a9760b9

  end subroutine init

  !Release
  !----------------------------------------------------
  subroutine cleanup(this)
    type(hamiltonian_t) :: this

  end subroutine cleanup

  !Eigensolver
  !----------------------------------------------------
  subroutine eigensolver(this, basis, states)
    class(hamiltonian_t) :: this
    type(basis_t),  intent(in)    :: basis
    type(states_t), intent(inout) :: states

    select case (basis%type)
    case ( PLANEWAVES )
      call this%hm_pw%eigensolver(states, basis%pw)
    case ( ATOMCENTERED )
    !TODO
    end select

  end subroutine eigensolver


  
end module esl_hamiltonian_m<|MERGE_RESOLUTION|>--- conflicted
+++ resolved
@@ -42,9 +42,8 @@
  
     integer mpicomm
 
-    call this%potentials%init(basis%grid, states, geo, periodic)
+    call this%potential%init(basis%grid, states, geo, periodic)
 
-<<<<<<< HEAD
     mpicomm = 0
 #ifdef WITH_MPI
     mpicomm = MPI_COMM_WORLD
@@ -52,15 +51,11 @@
 
     select case (basis%type)
     case ( PLANEWAVES )
-      call this%hm_pw%init(this%potentials, mpicomm)
+      call this%hm_pw%init(this%potential, mpicomm)
     case ( ATOMCENTERED )
     !TODO
     end select
  
-=======
-    call this%potential%init(grid, states, geo, periodic)
->>>>>>> 7a9760b9
-
   end subroutine init
 
   !Release

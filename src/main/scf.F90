module esl_scf_m

  use prec, only : dp,ip
  use fdf, only : fdf_get

  use esl_basis_m
  use esl_density_m
  use esl_grid_m
  use esl_hamiltonian_m
  use esl_mixing_m
  use esl_potential_m
  use esl_states_m
  use esl_system_m

  ! AC-related functions
  use esl_sparse_pattern_m, only: sparse_pattern_t
  use esl_create_sparse_pattern_ac_m, only: create_sparse_pattern_ac_create
  use esl_overlap_matrix_ac_m, only: overlap_matrix_ac_calculate
  use esl_density_matrix_ac_m, only: density_matrix_ac_next

  implicit none
  private

  public :: &
      scf_t

  !Data structure containing the data for the SCF
  type scf_t 
    real(dp) :: tol_reldens 
    integer(ip) :: max_iter !< Maximum number of iterations

    !< Mixer used during the SCF cycle
    type(mixing_t) :: mixer

    !< Density in/out
    type(density_t) :: rho_in, rho_out

    !< Hamiltonian/Potential in/out
    type(hamiltonian_t) :: H

  contains
    private
    procedure, public :: init
    procedure, public :: mix
    
    procedure, public :: loop

    final :: cleanup
  end type scf_t

contains


  !< Initialize density and wfn
  !<
  !< Atomic-Centered orbitals does the following things:
  !< 1. Initialize the sparse pattern by determining couplings based
  !<    purely on the inter-orbital ranges. There will only be
  !<    matrix elements if the distance between two atomic centered
  !<    orbitals are within the sum of their cutoff radius.
  !< 2. Once the sparse pattern has been created we calculate the overlap
  !<    matrix which is fixed for the entirety of the SCF loop.
  subroutine init(this, system, states)
    class(scf_t) :: this 
    type(system_t), intent(inout) :: system
    type(states_t), intent(in) :: states

    this%tol_reldens = fdf_get('SCFTolerance',1.0e-6_dp)
    this%max_iter    = fdf_get('SCFMaxIterations', 100)

    call this%mixer%init()

    select case (system%basis%type)
    case ( PLANEWAVES )
      call this%H%init(system%basis, system%geo, states, periodic=.false.)
    case( ATOMCENTERED )
<<<<<<< HEAD
      call this%H%init(system%basis, system%geo, states, periodic=.false.)
=======

      call this%H%init(system%basis%grid, system%geo, states, periodic=.false.)

      ! Initialization of the SCF step is done here.
      call create_sparse_pattern_ac_create(system%basis%ac, system%sparse_pattern)

      ! Calculate the overlap matrix for this SCF cycle
      call overlap_matrix_ac_calculate(system%basis%ac, system%basis%grid, &
          system%sparse_pattern, system%S)

>>>>>>> c335162a
    end select

    ! Finally we can initialize the densities
    ! This *has* to be done in the end because the density matrices
    ! for AC requires the sparse pattern to be updated.!
    call this%rho_in%init(system)
    call this%rho_out%init(system)

  end subroutine init

  !Cleaning up
  !----------------------------------------------------
  subroutine cleanup(this)
    type(scf_t) :: this

  end subroutine cleanup

  !Perform the self-consistent field calculation
  !----------------------------------------------------
  subroutine loop(this, elsi, system, states, smear)
    use yaml_output
    use esl_smear_m
    use esl_states_m
    use elsi_wrapper_esl

<<<<<<< HEAD
    class(scf_t),  intent(inout) :: this
    type(elsi_t),  intent(inout) :: elsi
    type(system_t),   intent(in) :: system
    type(states_t),intent(inout) :: states
=======
    class(scf_t),         intent(inout) :: this
    type(elsi_t), intent(inout) :: elsi
    type(system_t), intent(in) :: system
    type(states_t), intent(in) :: states
>>>>>>> c335162a
    type(smear_t), intent(inout) :: smear

    integer :: iter !< Interation
    real(dp) :: res

    ! Perform initial guess on the density
    call this%rho_in%guess(system)

    !Randomize the states
    call states%randomize()

    call yaml_mapping_open("SCF cycle")

    loop_scf: do iter = 1, this%max_iter
      call yaml_map("Iteration", iter)

      ! Diagonalization (ELSI/KSsolver)
      call this%H%eigensolver(system%basis, states)

      ! Update occupations
      call smear_calc_fermi_and_occ(smear, elsi, states)

      ! Calculate density
      call this%rho_in%calculate(system, states, out=this%rho_out)
      
      !Calc. potentials
      select case (system%basis%type)
      case ( PLANEWAVES )
        call this%H%potentials%calculate(this%rho_out%density_pw%density, this%H%energy)
      case( ATOMCENTERED )
        !TODO
      end select

      !Calc. energies
      call this%H%energy%calculate(states)  

      !Test tolerance and print status
      !We use rhonew to compute the relative density
      ! TODO fix the pw/ac part due to the number of states. They are behaving
      !      differently, so perhaps it is better to pass everything?
      !      For now I don't do this...
      res = this%rho_in%residue(system%basis, this%rho_out, states)
      call yaml_map("Residue", res)
!      call yaml_map("Rel. Density", reldens)
      if ( res <= this%tol_reldens ) then
        
        call yaml_comment("SCF cycle converged.")
        
        exit loop_scf
        
      end if

      ! Perform mixing
      call this%mix(system%basis, this%rho_in, this%rho_out)

      !Update Hamiltonian matrix

    end do loop_scf
    
    call yaml_mapping_close()

    call this%H%energy%display()

  end subroutine loop
  
  ! Perform mixing step
  !----------------------------------------------------
  subroutine mix(this, basis, rho_in, rho_out)
    class(scf_t) :: this
    type(basis_t),  intent(in)   :: basis
    type(density_t), intent(in) :: rho_in, rho_out 

    real(kind=dp), allocatable :: rhonew(:)
    integer :: np

    np = rho_in%np

    select case (basis%type)
    case ( PLANEWAVES )  
      allocate(rhonew(1:np))
      call this%mixer%linear(np, rho_in%density_pw%density(1:np), rho_out%density_pw%density(1:np), rhonew(1:np))
      call rho_in%density_pw%set_den(rhonew)
      deallocate(rhonew)
    case ( ATOMCENTERED )
    !TODO
!!$      call mixing_linear(this%mixer, this%np, this%rhoin, this%rhoout, this%rhonew)
!!$      call this%ac%set_den(this%rhonew)
    end select

  end subroutine mix

end module esl_scf_m<|MERGE_RESOLUTION|>--- conflicted
+++ resolved
@@ -74,11 +74,7 @@
     case ( PLANEWAVES )
       call this%H%init(system%basis, system%geo, states, periodic=.false.)
     case( ATOMCENTERED )
-<<<<<<< HEAD
       call this%H%init(system%basis, system%geo, states, periodic=.false.)
-=======
-
-      call this%H%init(system%basis%grid, system%geo, states, periodic=.false.)
 
       ! Initialization of the SCF step is done here.
       call create_sparse_pattern_ac_create(system%basis%ac, system%sparse_pattern)
@@ -87,7 +83,6 @@
       call overlap_matrix_ac_calculate(system%basis%ac, system%basis%grid, &
           system%sparse_pattern, system%S)
 
->>>>>>> c335162a
     end select
 
     ! Finally we can initialize the densities
@@ -113,17 +108,10 @@
     use esl_states_m
     use elsi_wrapper_esl
 
-<<<<<<< HEAD
     class(scf_t),  intent(inout) :: this
     type(elsi_t),  intent(inout) :: elsi
     type(system_t),   intent(in) :: system
     type(states_t),intent(inout) :: states
-=======
-    class(scf_t),         intent(inout) :: this
-    type(elsi_t), intent(inout) :: elsi
-    type(system_t), intent(in) :: system
-    type(states_t), intent(in) :: states
->>>>>>> c335162a
     type(smear_t), intent(inout) :: smear
 
     integer :: iter !< Interation

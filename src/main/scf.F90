--- conflicted
+++ resolved
@@ -72,17 +72,11 @@
 
     ! This is necessary for both AC and PW
     ! AC only needs the potential class (TODO consider moving the potential_t somewhere else!)
-    call this%H%init(system%basis%grid, system%geo, states, periodic=.false.)
+    call this%H%init(system%basis, system%geo, states, periodic=.false.)
 
     select case (system%basis%type)
     case ( PLANEWAVES )
-<<<<<<< HEAD
-      call this%H%init(system%basis, system%geo, states, periodic=.false.)
-=======
-
       ! TODO anything syecific to SCF initialization
-      
->>>>>>> 7a9760b9
     case( ATOMCENTERED )
       ! Initialization of the SCF step is done here.
       call create_sparse_pattern_ac_create(system%basis%ac, system%sparse_pattern)
@@ -110,23 +104,16 @@
 
   !Perform the self-consistent field calculation
   !----------------------------------------------------
-  subroutine loop(this, elsic, system, states, smear)
+  subroutine loop(this, elsi, system, states, smear)
     use yaml_output
     use esl_smear_m
     use esl_states_m
     use esl_elsi_m
 
-<<<<<<< HEAD
     class(scf_t),  intent(inout) :: this
     type(elsi_t),  intent(inout) :: elsi
     type(system_t),intent(inout) :: system
     type(states_t),intent(inout) :: states
-=======
-    class(scf_t), intent(inout) :: this
-    type(elsi_t), intent(inout) :: elsic
-    type(system_t), intent(inout) :: system
-    type(states_t), intent(inout) :: states
->>>>>>> 7a9760b9
     type(smear_t), intent(inout) :: smear
 
     integer :: iter !< Interation
@@ -137,7 +124,7 @@
     !Calc. potentials from guess density
     select case (system%basis%type)
     case ( PLANEWAVES )
-      call this%H%potentials%calculate(this%rho_in%density_pw%density, system%energy)
+      call this%H%potential%calculate(this%rho_in%density_pw%density, system%energy)
     case( ATOMCENTERED )
       !TODO
     end select
@@ -155,10 +142,10 @@
       call yaml_map("Iteration", iter)
 
       ! Diagonalization (ELSI/KSsolver)
-      call this%H%eigensolver(system%basis, states)
+  !    call this%H%eigensolver(system%basis, states)
 
       ! Update occupations
-      call smear%calc_fermi_occ(elsic, states)
+      call smear%calc_fermi_occ(elsi, states)
 
       ! Calculate density
       call this%rho_in%calculate(system, this%H%potential, states, out=this%rho_out)
@@ -233,13 +220,8 @@
 
       ! Since the linear mixing does not do look-ahead calls we can alias
       ! the same array
-<<<<<<< HEAD
-      !TODO: Fix warning here
-      call this%mixer%linear(in%ac%DM%sp%nz, in%ac%DM%M, out%ac%DM%M, in%ac%DM%M)
-=======
       np = in%ac%DM%sp%nz
       call this%mixer%linear(np, in%ac%DM%M, out%ac%DM%M, in%ac%DM%M)
->>>>>>> 7a9760b9
       
     end select
 

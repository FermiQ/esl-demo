--- conflicted
+++ resolved
@@ -49,11 +49,7 @@
     select case ( basis%type )
     case ( PLANEWAVES )
       
-<<<<<<< HEAD
-      call this%density_pw%init(grid, basis%pw)
-=======
       call this%density_pw%init(basis%grid, basis%pw)
->>>>>>> 158933e4
       
     case ( ATOMCENTERED )
       

program esl_demo
 use fdf, only : fdf_init, fdf_shutdown, fdf_string
 use hamiltonian_esl, only : hamiltonian_t
 use iso_fortran_env, only : ou=>OUTPUT_UNIT
 use prec, only : dp, ip
 use scf_esl, only : scf_t, scf_loop
 use system_esl, only : system_t
 use numeric_esl, only : init_random
 use smear_esl, only : smear_t
 use states_esl, only : states_t
 use elsi_wrapper_esl, only : elsi_t

 implicit none

 type(hamiltonian_t) :: hamiltonian
 type(system_t)      :: system
 type(scf_t)         :: scf
 type(smear_t)         :: smear
 type(states_t)         :: states
 type(elsi_t)         :: elsi
 character(len=100) :: input_file,echo_file,output_file
 integer :: of
 !Init MPI

 !Init data basis strucutes 

 !Read Input variables and init corresponding data structures
 input_file="sample.inp"
 if (command_argument_count() == 1 ) Then
   call get_command_argument(1, input_file)
 end if

 echo_file=trim(input_file)//".echo"
 write(ou,'(a)')"reading instructions from: "//trim(input_file)//" echo in "//trim(echo_file)

 ! To be able to use YAML
 call f_lib_initialize()
 
 !Parsing the input file
 call fdf_init(input_file, echo_file)

 output_file = fdf_string('output', 'sample.out')
 open(newunit=of,file=trim(output_file),action="write")
 call init_random()
<<<<<<< HEAD
 call system%init(of)
 call hamiltonian%init(system)
=======
 call system%init()
 call basis%init()
 call hamiltonian%init(basis, states)
>>>>>>> 5a7777f5
 call scf%init()
 call smear%init()

 close(of)
 call fdf_shutdown() ! no Input after this point


 !SCF loop
 call scf_loop(scf, elsi, hamiltonian, system, states, basis, smear)

 
 !Outputs

 !Release memory
 ! which is not released in final procedure for different types
 call f_lib_finalize()

 !End of the calculation
end program esl_demo<|MERGE_RESOLUTION|>--- conflicted
+++ resolved
@@ -4,10 +4,10 @@
  use iso_fortran_env, only : ou=>OUTPUT_UNIT
  use prec, only : dp, ip
  use scf_esl, only : scf_t, scf_loop
+ use states_esl
  use system_esl, only : system_t
  use numeric_esl, only : init_random
  use smear_esl, only : smear_t
- use states_esl, only : states_t
  use elsi_wrapper_esl, only : elsi_t
 
  implicit none
@@ -20,6 +20,12 @@
  type(elsi_t)         :: elsi
  character(len=100) :: input_file,echo_file,output_file
  integer :: of
+
+ !--------------TEMP --------------------
+ integer :: nstates, nspin
+ !--------------------------------------
+
+
  !Init MPI
 
  !Init data basis strucutes 
@@ -42,14 +48,9 @@
  output_file = fdf_string('output', 'sample.out')
  open(newunit=of,file=trim(output_file),action="write")
  call init_random()
-<<<<<<< HEAD
- call system%init(of)
- call hamiltonian%init(system)
-=======
  call system%init()
- call basis%init()
- call hamiltonian%init(basis, states)
->>>>>>> 5a7777f5
+ call states_init(states, system%basis, nstates, nspin, 1)
+ call hamiltonian%init(system, states)
  call scf%init()
  call smear%init()
 
@@ -58,7 +59,7 @@
 
 
  !SCF loop
- call scf_loop(scf, elsi, hamiltonian, system, states, basis, smear)
+ call scf_loop(scf, elsi, hamiltonian, system, states, smear)
 
  
  !Outputs

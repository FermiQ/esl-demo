module states_esl
  use prec, only : dp,ip

  use basis_esl
  use numeric_esl
  use yaml_output

 implicit none
 private

 public ::                   &
           states_t,         &
           states_randomize

 type wfn_t
   real(kind=dp),    allocatable :: dcoef(:) !<Coefficients of the wavefunction in the basis
   complex(kind=dp), allocatable :: zcoef(:)
 end type wfn_t

          
 !Data structure for the states
 type states_t
   integer :: nstates
   integer :: nkpt
   integer :: nspin
   integer :: ncoef
   integer :: nel  !< Number of electrons

   logical :: complex_states

   type(wfn_t), allocatable :: states(:,:,:)  !nstates, nspin, nkpt
   real(kind=dp), allocatable :: occ_numbers(:,:,:)
   real(kind=dp), allocatable :: k_weights(:)
   contains
     private
     procedure, public :: init
     procedure, public :: summary
     final :: cleanup
 end type states_t

 contains

   !Initialize the states
   !----------------------------------------------------
   subroutine init(this, basis, nstates, nspin, nkpt, nel)
     class(states_t)  :: this
     type(basis_t),  intent(in)    :: basis
     integer,        intent(in)    :: nstates
     integer,        intent(in)    :: nspin
     integer,        intent(in)    :: nkpt
     integer,        intent(in)    :: nel

     integer :: ist, isp, ik

     this%nstates = nstates
     this%nspin = nspin
     this%nkpt = nkpt
     this%ncoef = basis%size
     this%nel = nel

     allocate(this%states(1:nstates, 1:nspin, 1:nkpt))
     allocate(this%occ_numbers(1:nstates, 1:nspin, 1:nkpt))
     this%occ_numbers(1:nstates, 1:nspin, 1:nkpt) = 0._dp

<<<<<<< HEAD
     allocate(this%k_weights(1:nkpt))
     this%k_weights(:) = 1.d0/this%nkpt

     select case(basis%basis_type)
=======
     select case(basis%type)
>>>>>>> b29c7175
       case(PLANEWAVES)
         this%complex_states = .true.
         do ik = 1, nkpt
           do isp = 1, nspin
             do ist = 1, nstates
               allocate(this%states(ist, isp, ik)%zcoef(1:basis%size))
             end do 
           end do
         end do
       case(ATOMICORBS)
         this%complex_states = .false.
         do ik = 1, nkpt
           do isp = 1, nspin
             do ist = 1, nstates
               allocate(this%states(ist, isp, ik)%dcoef(1:basis%size))
             end do
           end do
         end do
     end select

   end subroutine init


   !Release the states
   !----------------------------------------------------
   subroutine cleanup(this)
     type(states_t):: this

     integer :: ist, isp, ik

     if(allocated(this%states)) then
        do ik = 1, this%nkpt
           do isp = 1, this%nspin
              do ist = 1, this%nstates
                 if(allocated(this%states(ist, isp, ik)%dcoef)) &
                      deallocate(this%states(ist, isp, ik)%dcoef)
                 if(allocated(this%states(ist, isp, ik)%zcoef)) &
                      deallocate(this%states(ist, isp, ik)%zcoef)
              end do
           end do
        end do
        deallocate(this%states)
     end if
     if(allocated(this%occ_numbers)) deallocate(this%occ_numbers)
     if(allocated(this%k_weights)) deallocate(this%k_weights)

   end subroutine cleanup


   !Randomize the states
   !----------------------------------------------------
   subroutine states_randomize(this)
     type(states_t):: this

     integer :: ist, isp, ik
     real(kind=dp), allocatable :: tmp_re(:), tmp_im(:)

     call init_random()

     if(this%complex_states) then
       allocate(tmp_re(1:this%ncoef))
       allocate(tmp_im(1:this%ncoef))
       do ik = 1, this%nkpt
         do isp = 1, this%nspin
           do ist = 1, this%nstates
             call random_number(tmp_re(1:this%ncoef))
             call random_number(tmp_im(1:this%ncoef))
             this%states(ist, isp, ik)%zcoef(1:this%ncoef) = tmp_re(1:this%ncoef) + cmplx(0.d0,1.d0)*tmp_im(1:this%ncoef) 
           end do
         end do
       end do
       deallocate(tmp_re, tmp_im)
     else 
       do ik = 1, this%nkpt
         do isp = 1, this%nspin
           do ist = 1, this%nstates
             call random_number(this%states(ist, isp, ik)%dcoef(1:this%ncoef))
           end do
         end do
       end do
     end if

   end subroutine states_randomize

   !Summary
   !----------------------------------------------------
   subroutine summary(this)
     class(states_t) :: this

     call yaml_mapping_open("States")
     call yaml_map("Number of states", this%nstates)
     call yaml_map("Spin components", this%nspin)
     call yaml_map("Number of k-points", this%nkpt)
     call yaml_mapping_close()

   end subroutine summary

end module states_esl<|MERGE_RESOLUTION|>--- conflicted
+++ resolved
@@ -62,14 +62,10 @@
      allocate(this%occ_numbers(1:nstates, 1:nspin, 1:nkpt))
      this%occ_numbers(1:nstates, 1:nspin, 1:nkpt) = 0._dp
 
-<<<<<<< HEAD
      allocate(this%k_weights(1:nkpt))
      this%k_weights(:) = 1.d0/this%nkpt
 
-     select case(basis%basis_type)
-=======
      select case(basis%type)
->>>>>>> b29c7175
        case(PLANEWAVES)
          this%complex_states = .true.
          do ik = 1, nkpt
